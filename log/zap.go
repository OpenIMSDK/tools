--- conflicted
+++ resolved
@@ -424,17 +424,9 @@
 	if l.level > zapcore.PanicLevel {
 		return
 	}
-<<<<<<< HEAD
-	if err != nil {
-		keysAndValues = append(keysAndValues, "error", err.Error())
-	}
-	keysAndValues = l.kvAppend(ctx, keysAndValues)
-	l.zap.Errorw(msg, keysAndValues...)
-=======
 	keysAndValues = append(keysAndValues, "error", err)
 	keysAndValues = l.kvAppend(ctx, keysAndValues)
 	l.zap.Panicw(msg, keysAndValues...)
->>>>>>> d300fc35
 }
 
 func (l *ZapLogger) kvAppend(ctx context.Context, keysAndValues []any) []any {
