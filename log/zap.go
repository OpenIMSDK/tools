// Copyright © 2023 OpenIM. All rights reserved.
//
// Licensed under the Apache License, Version 2.0 (the "License");
// you may not use this file except in compliance with the License.
// You may obtain a copy of the License at
//
//     http://www.apache.org/licenses/LICENSE-2.0
//
// Unless required by applicable law or agreed to in writing, software
// distributed under the License is distributed on an "AS IS" BASIS,
// WITHOUT WARRANTIES OR CONDITIONS OF ANY KIND, either express or implied.
// See the License for the specific language governing permissions and
// limitations under the License.

package log

import (
	"context"
	"fmt"
	"os"
	"path/filepath"
	"time"

	rotatelogs "github.com/lestrrat-go/file-rotatelogs"

	"github.com/OpenIMSDK/protocol/constant"
	"github.com/OpenIMSDK/tools/mcontext"

	"go.uber.org/zap"
	"go.uber.org/zap/zapcore"
)

var (
	pkgLogger   Logger
	osStdout    Logger
	osStderr    Logger
	sp          = string(filepath.Separator)
	logLevelMap = map[int]zapcore.Level{
		6: zapcore.DebugLevel,
		5: zapcore.DebugLevel,
		4: zapcore.InfoLevel,
		3: zapcore.WarnLevel,
		2: zapcore.ErrorLevel,
		1: zapcore.FatalLevel,
		0: zapcore.PanicLevel,
	}
)

// InitFromConfig initializes a Zap-based logger.
func InitFromConfig(
	loggerPrefixName, moduleName string,
	logLevel int,
	isStdout bool,
	isJson bool,
	logLocation string,
	rotateCount uint,
	rotationTime uint,
) error {
	l, err := NewZapLogger(loggerPrefixName, moduleName, logLevel, isStdout, isJson, logLocation, rotateCount, rotationTime)
	if err != nil {
		return err
	}
	pkgLogger = l.WithCallDepth(2)
	if isJson {
		pkgLogger = pkgLogger.WithName(moduleName)
	}
	return nil
}

// InitConsoleLogger init osStdout and osStderr
func InitConsoleLogger(moduleName string,
	logLevel int,
	isJson bool) error {
	l, err := NewConsoleZapLogger(moduleName, logLevel, isJson, os.Stdout)
	if err != nil {
		return err
	}
	osStdout = l.WithCallDepth(2)
	if isJson {
		osStdout = osStdout.WithName(moduleName)
	}
	l, err = NewConsoleZapLogger(moduleName, logLevel, isJson, os.Stderr)
	if err != nil {
		return err
	}
	osStderr = l.WithCallDepth(2)
	if isJson {
		osStderr = osStderr.WithName(moduleName)
	}
	return nil

}

func ZDebug(ctx context.Context, msg string, keysAndValues ...any) {
	if pkgLogger == nil {
		return
	}
	pkgLogger.Debug(ctx, msg, keysAndValues...)
}

func ZInfo(ctx context.Context, msg string, keysAndValues ...any) {
	if pkgLogger == nil {
		return
	}
	pkgLogger.Info(ctx, msg, keysAndValues...)
}

func ZWarn(ctx context.Context, msg string, err error, keysAndValues ...any) {
	if pkgLogger == nil {
		return
	}
	pkgLogger.Warn(ctx, msg, err, keysAndValues...)
}

func ZError(ctx context.Context, msg string, err error, keysAndValues ...any) {
	if pkgLogger == nil {
		return
	}
	pkgLogger.Error(ctx, msg, err, keysAndValues...)
}
func CInfo(ctx context.Context, msg string, keysAndValues ...any) {
	if osStdout == nil {
		return
	}
	osStdout.Info(ctx, msg, keysAndValues...)
}
func CError(ctx context.Context, msg string, keysAndValues ...any) {
	if osStderr == nil {
		return
	}
	osStderr.Info(ctx, msg, keysAndValues...)
}

type ZapLogger struct {
	zap              *zap.SugaredLogger
	level            zapcore.Level
	moduleName       string
	loggerPrefixName string
	rotationTime     time.Duration
}

func NewZapLogger(
	loggerPrefixName, moduleName string,
	logLevel int,
	isStdout bool,
	isJson bool,
	logLocation string,
	rotateCount uint,
	rotationTime uint,
) (*ZapLogger, error) {
	zapConfig := zap.Config{
		Level:             zap.NewAtomicLevelAt(logLevelMap[logLevel]),
		DisableStacktrace: true,
	}
	if isJson {
		zapConfig.Encoding = "json"
	} else {
		zapConfig.Encoding = "console"
	}
	zl := &ZapLogger{level: logLevelMap[logLevel], moduleName: moduleName, loggerPrefixName: loggerPrefixName, rotationTime: time.Duration(rotationTime) * time.Hour}
	opts, err := zl.cores(isStdout, isJson, logLocation, rotateCount)
	if err != nil {
		return nil, err
	}
	l, err := zapConfig.Build(opts)
	if err != nil {
		return nil, err
	}
	zl.zap = l.Sugar()
	return zl, nil
}

func NewConsoleZapLogger(
	moduleName string,
	logLevel int,
	isJson bool,
	outPut *os.File) (*ZapLogger, error) {
	zapConfig := zap.Config{
		Level:             zap.NewAtomicLevelAt(logLevelMap[logLevel]),
		DisableStacktrace: true,
	}
	if isJson {
		zapConfig.Encoding = "json"
	} else {
		zapConfig.Encoding = "console"
	}
	zl := &ZapLogger{level: logLevelMap[logLevel], moduleName: moduleName}
	opts, err := zl.consoleCores(outPut, isJson)
	if err != nil {
		return nil, err
	}
	l, err := zapConfig.Build(opts)
	if err != nil {
		return nil, err
	}
	zl.zap = l.Sugar()
	return zl, nil
}
func (l *ZapLogger) cores(isStdout bool, isJson bool, logLocation string, rotateCount uint) (zap.Option, error) {
	c := zap.NewProductionEncoderConfig()
	c.EncodeTime = l.timeEncoder
	c.EncodeDuration = zapcore.SecondsDurationEncoder
	c.MessageKey = "msg"
	c.LevelKey = "level"
	c.TimeKey = "time"
	c.CallerKey = "caller"
	c.NameKey = "logger"
	var fileEncoder zapcore.Encoder
	if isJson {
		c.EncodeLevel = zapcore.CapitalLevelEncoder
		fileEncoder = zapcore.NewJSONEncoder(c)
		fileEncoder.AddInt("PID", os.Getpid())
	} else {
		c.EncodeLevel = l.capitalColorLevelEncoder
		c.EncodeCaller = l.customCallerEncoder
		fileEncoder = zapcore.NewConsoleEncoder(c)
	}
	writer, err := l.getWriter(logLocation, rotateCount)
	if err != nil {
		return nil, err
	}
	var cores []zapcore.Core
	// if logLocation == "" && !isStdout {
	// 	return nil, errors.New("log storage location is empty and not stdout")
	// }
	if logLocation != "" {
		cores = []zapcore.Core{
			zapcore.NewCore(fileEncoder, writer, zap.NewAtomicLevelAt(l.level)),
		}
	}
	if isStdout {
		cores = append(cores, zapcore.NewCore(fileEncoder, zapcore.Lock(os.Stdout), zap.NewAtomicLevelAt(l.level)))
		// cores = append(cores, zapcore.NewCore(fileEncoder, zapcore.Lock(os.Stderr), zap.NewAtomicLevelAt(l.level)))
	}
	return zap.WrapCore(func(c zapcore.Core) zapcore.Core {
		return zapcore.NewTee(cores...)
	}), nil
}

func (l *ZapLogger) consoleCores(outPut *os.File, isJson bool) (zap.Option, error) {
	c := zap.NewProductionEncoderConfig()
	c.EncodeTime = l.timeEncoder
	c.EncodeDuration = zapcore.SecondsDurationEncoder
	c.MessageKey = "msg"
	c.LevelKey = "level"
	c.TimeKey = "time"
	c.CallerKey = "caller"
	c.NameKey = "logger"
	var fileEncoder zapcore.Encoder
	if isJson {
		c.EncodeLevel = zapcore.CapitalLevelEncoder
		fileEncoder = zapcore.NewJSONEncoder(c)
		fileEncoder.AddInt("PID", os.Getpid())
	} else {
		c.EncodeLevel = l.capitalColorLevelEncoder
		c.EncodeCaller = l.customCallerEncoder
		fileEncoder = zapcore.NewConsoleEncoder(c)
	}
	var cores []zapcore.Core
	cores = append(cores, zapcore.NewCore(fileEncoder, zapcore.Lock(outPut), zap.NewAtomicLevelAt(l.level)))

	return zap.WrapCore(func(c zapcore.Core) zapcore.Core {
		return zapcore.NewTee(cores...)
	}), nil
}

func (l *ZapLogger) customCallerEncoder(caller zapcore.EntryCaller, enc zapcore.PrimitiveArrayEncoder) {
	s := "[" + caller.TrimmedPath() + "]"
	enc.AppendString(s)
}

func (l *ZapLogger) timeEncoder(t time.Time, enc zapcore.PrimitiveArrayEncoder) {
	layout := "2006-01-02 15:04:05.000"
	type appendTimeEncoder interface {
		AppendTimeLayout(time.Time, string)
	}
	if enc, ok := enc.(appendTimeEncoder); ok {
		enc.AppendTimeLayout(t, layout)
		return
	}
	enc.AppendString(t.Format(layout))
}

func (l *ZapLogger) getWriter(logLocation string, rorateCount uint) (zapcore.WriteSyncer, error) {
	var path string
	if l.rotationTime%(time.Hour*24) == 0 {
		path = logLocation + sp + l.loggerPrefixName + ".%Y-%m-%d"
	} else if l.rotationTime%time.Hour == 0 {
		path = logLocation + sp + l.loggerPrefixName + ".%Y-%m-%d_%H"
	} else {
		path = logLocation + sp + l.loggerPrefixName + ".%Y-%m-%d_%H_%M_%S"
	}
	logf, err := rotatelogs.New(path,
		rotatelogs.WithRotationCount(rorateCount),
		rotatelogs.WithRotationTime(l.rotationTime),
	)
	if err != nil {
		return nil, err
	}
	return zapcore.AddSync(logf), nil
}

func (l *ZapLogger) capitalColorLevelEncoder(level zapcore.Level, enc zapcore.PrimitiveArrayEncoder) {
	s, ok := _levelToCapitalColorString[level]
	if !ok {
		s = _unknownLevelColor[zapcore.ErrorLevel]
	}
	pid := fmt.Sprintf("["+"PID:"+"%d"+"]", os.Getpid())
	color := _levelToColor[level]
	enc.AppendString(s)
	enc.AppendString(color.Add(pid))
	if l.moduleName != "" {
		enc.AppendString(color.Add(l.moduleName))
	}
}

func (l *ZapLogger) ToZap() *zap.SugaredLogger {
	return l.zap
}

func (l *ZapLogger) Debug(ctx context.Context, msg string, keysAndValues ...any) {
	if l.level > zapcore.DebugLevel {
		return
	}
	keysAndValues = l.kvAppend(ctx, keysAndValues)
	l.zap.Debugw(msg, keysAndValues...)
}

func (l *ZapLogger) Info(ctx context.Context, msg string, keysAndValues ...any) {
	if l.level > zapcore.InfoLevel {
		return
	}
	keysAndValues = l.kvAppend(ctx, keysAndValues)
	l.zap.Infow(msg, keysAndValues...)
}

func (l *ZapLogger) Warn(ctx context.Context, msg string, err error, keysAndValues ...any) {
	if l.level > zapcore.WarnLevel {
		return
	}
	if err != nil {
		keysAndValues = append(keysAndValues, "error", err.Error())
	}
	keysAndValues = l.kvAppend(ctx, keysAndValues)
	l.zap.Warnw(msg, keysAndValues...)
}

func (l *ZapLogger) Error(ctx context.Context, msg string, err error, keysAndValues ...any) {
	if l.level > zapcore.ErrorLevel {
		return
	}
	if err != nil {
		keysAndValues = append(keysAndValues, "error", err.Error())
	}
	keysAndValues = l.kvAppend(ctx, keysAndValues)
	l.zap.Errorw(msg, keysAndValues...)
}

func (l *ZapLogger) kvAppend(ctx context.Context, keysAndValues []any) []any {
	if ctx == nil {
		return keysAndValues
	}
	operationID := mcontext.GetOperationID(ctx)
	opUserID := mcontext.GetOpUserID(ctx)
	connID := mcontext.GetConnID(ctx)
	triggerID := mcontext.GetTriggerID(ctx)
	opUserPlatform := mcontext.GetOpUserPlatform(ctx)
	remoteAddr := mcontext.GetRemoteAddr(ctx)
	version := mcontext.GetVersion(ctx)
	if opUserID != "" {
		keysAndValues = append([]any{constant.OpUserID, opUserID}, keysAndValues...)
	}
	if operationID != "" {
		keysAndValues = append([]any{constant.OperationID, operationID}, keysAndValues...)
	}
	if connID != "" {
		keysAndValues = append([]any{constant.ConnID, connID}, keysAndValues...)
	}
	if triggerID != "" {
		keysAndValues = append([]any{constant.TriggerID, triggerID}, keysAndValues...)
	}
	if opUserPlatform != "" {
		keysAndValues = append([]any{constant.OpUserPlatform, opUserPlatform}, keysAndValues...)
	}
	if remoteAddr != "" {
		keysAndValues = append([]any{constant.RemoteAddr, remoteAddr}, keysAndValues...)
	}
	if version != "" {
<<<<<<< HEAD
		keysAndValues = append([]any{"version", version}, keysAndValues...)
=======
		keysAndValues = append([]any{"version", remoteAddr}, keysAndValues...)
>>>>>>> e6315be3
	}
	return keysAndValues
}

func (l *ZapLogger) WithValues(keysAndValues ...any) Logger {
	dup := *l
	dup.zap = l.zap.With(keysAndValues...)
	return &dup
}

func (l *ZapLogger) WithName(name string) Logger {
	dup := *l
	dup.zap = l.zap.Named(name)
	return &dup
}

func (l *ZapLogger) WithCallDepth(depth int) Logger {
	dup := *l
	dup.zap = l.zap.WithOptions(zap.AddCallerSkip(depth))
	return &dup
}<|MERGE_RESOLUTION|>--- conflicted
+++ resolved
@@ -24,7 +24,7 @@
 	rotatelogs "github.com/lestrrat-go/file-rotatelogs"
 
 	"github.com/OpenIMSDK/protocol/constant"
-	"github.com/OpenIMSDK/tools/mcontext"
+	"github.com/openimsdk/tools/mcontext"
 
 	"go.uber.org/zap"
 	"go.uber.org/zap/zapcore"
@@ -386,11 +386,7 @@
 		keysAndValues = append([]any{constant.RemoteAddr, remoteAddr}, keysAndValues...)
 	}
 	if version != "" {
-<<<<<<< HEAD
 		keysAndValues = append([]any{"version", version}, keysAndValues...)
-=======
-		keysAndValues = append([]any{"version", remoteAddr}, keysAndValues...)
->>>>>>> e6315be3
 	}
 	return keysAndValues
 }
