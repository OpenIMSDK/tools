// Copyright © 2023 OpenIM. All rights reserved.
//
// Licensed under the Apache License, Version 2.0 (the "License");
// you may not use this file except in compliance with the License.
// You may obtain a copy of the License at
//
//     http://www.apache.org/licenses/LICENSE-2.0
//
// Unless required by applicable law or agreed to in writing, software
// distributed under the License is distributed on an "AS IS" BASIS,
// WITHOUT WARRANTIES OR CONDITIONS OF ANY KIND, either express or implied.
// See the License for the specific language governing permissions and
// limitations under the License.

package log

import (
	"context"
	"fmt"
	"os"
	"path/filepath"
	"time"

	rotatelogs "github.com/openimsdk/tools/log/file-rotatelogs"
	"github.com/openimsdk/tools/utils/stringutil"

	"github.com/openimsdk/protocol/constant"
	"github.com/openimsdk/tools/mcontext"
	"go.uber.org/zap"
	"go.uber.org/zap/zapcore"
)

type LogFormatter interface {
	Format() any
}

var (
	pkgLogger   Logger
	osStdout    Logger
	sp          = string(filepath.Separator)
	logLevelMap = map[int]zapcore.Level{
		6: zapcore.DebugLevel,
		5: zapcore.DebugLevel,
		4: zapcore.InfoLevel,
		3: zapcore.WarnLevel,
		2: zapcore.ErrorLevel,
		1: zapcore.FatalLevel,
		0: zapcore.PanicLevel,
	}
)

const callDepth = 2
const hoursPerDay = 24

// InitFromConfig initializes a Zap-based logger.
func InitFromConfig(
	loggerPrefixName, moduleName string,
	logLevel int,
	isStdout bool,
	isJson bool,
	logLocation string,
	rotateCount uint,
	rotationTime uint,
	moduleVersion string,
	isSimplify bool,
) error {
	l, err := NewZapLogger(loggerPrefixName, moduleName, logLevel, isStdout, isJson, logLocation,
		rotateCount, rotationTime, moduleVersion, isSimplify)
	if err != nil {
		return err
	}
	pkgLogger = l.WithCallDepth(callDepth)
	if isJson {
		pkgLogger = pkgLogger.WithName(moduleName)
	}
	return nil
}

// InitConsoleLogger init osStdout and osStderr.
func InitConsoleLogger(moduleName string,
	logLevel int,
	isJson bool, moduleVersion string) error {
	l, err := NewConsoleZapLogger(moduleName, logLevel, isJson, moduleVersion, os.Stdout)
	if err != nil {
		return err
	}
	osStdout = l.WithCallDepth(callDepth)
	if isJson {
		osStdout = osStdout.WithName(moduleName)
	}
	return nil

}

func ZDebug(ctx context.Context, msg string, keysAndValues ...any) {
	if pkgLogger == nil {
		return
	}
	pkgLogger.Debug(ctx, msg, keysAndValues...)
}

func ZInfo(ctx context.Context, msg string, keysAndValues ...any) {
	if pkgLogger == nil {
		return
	}
	pkgLogger.Info(ctx, msg, keysAndValues...)
}

func ZWarn(ctx context.Context, msg string, err error, keysAndValues ...any) {
	if pkgLogger == nil {
		return
	}
	pkgLogger.Warn(ctx, msg, err, keysAndValues...)
}

func ZError(ctx context.Context, msg string, err error, keysAndValues ...any) {
	if pkgLogger == nil {
		return
	}
	pkgLogger.Error(ctx, msg, err, keysAndValues...)
}

func CInfo(ctx context.Context, msg string, keysAndValues ...any) {
	if osStdout == nil {
		return
	}
	osStdout.Info(ctx, msg, keysAndValues...)
}

type ZapLogger struct {
	zap              *zap.SugaredLogger
	level            zapcore.Level
	moduleName       string
	moduleVersion    string
	loggerPrefixName string
	rotationTime     time.Duration
	isSimplify       bool
}

func NewZapLogger(
	loggerPrefixName, moduleName string,
	logLevel int,
	isStdout bool,
	isJson bool,
	logLocation string,
	rotateCount uint,
	rotationTime uint,
	moduleVersion string,
	isSimplify bool,
) (*ZapLogger, error) {
	zapConfig := zap.Config{
		Level:             zap.NewAtomicLevelAt(logLevelMap[logLevel]),
		DisableStacktrace: true,
	}
	if isJson {
		zapConfig.Encoding = "json"
	} else {
		zapConfig.Encoding = "console"
	}
	zl := &ZapLogger{level: logLevelMap[logLevel], moduleName: moduleName, loggerPrefixName: loggerPrefixName,
		rotationTime: time.Duration(rotationTime) * time.Hour, moduleVersion: moduleVersion, isSimplify: isSimplify}
	opts, err := zl.cores(isStdout, isJson, logLocation, rotateCount)
	if err != nil {
		return nil, err
	}
	l, err := zapConfig.Build(opts)
	if err != nil {
		return nil, err
	}
	zl.zap = l.Sugar()
	return zl, nil
}

func NewConsoleZapLogger(
	moduleName string,
	logLevel int,
	isJson bool,
	moduleVersion string,
	outPut *os.File) (*ZapLogger, error) {
	zapConfig := zap.Config{
		Level:             zap.NewAtomicLevelAt(logLevelMap[logLevel]),
		DisableStacktrace: true,
	}
	if isJson {
		zapConfig.Encoding = "json"
	} else {
		zapConfig.Encoding = "console"
	}
	zl := &ZapLogger{level: logLevelMap[logLevel], moduleName: moduleName, moduleVersion: moduleVersion}
	opts, err := zl.consoleCores(outPut, isJson)
	if err != nil {
		return nil, err
	}
	l, err := zapConfig.Build(opts)
	if err != nil {
		return nil, err
	}
	zl.zap = l.Sugar()
	return zl, nil
}
func (l *ZapLogger) cores(isStdout bool, isJson bool, logLocation string, rotateCount uint) (zap.Option, error) {
	c := zap.NewProductionEncoderConfig()
	c.EncodeTime = l.timeEncoder
	c.EncodeDuration = zapcore.SecondsDurationEncoder
	c.MessageKey = "msg"
	c.LevelKey = "level"
	c.TimeKey = "time"
	c.CallerKey = "caller"
	c.NameKey = "logger"
	var fileEncoder zapcore.Encoder
	if isJson {
		c.EncodeLevel = zapcore.CapitalLevelEncoder
		fileEncoder = zapcore.NewJSONEncoder(c)
		fileEncoder.AddInt("PID", os.Getpid())
		fileEncoder.AddString("version", l.moduleVersion)
	} else {
		c.EncodeLevel = l.capitalColorLevelEncoder
		c.EncodeCaller = l.customCallerEncoder
		fileEncoder = zapcore.NewConsoleEncoder(c)
	}
	fileEncoder = &alignEncoder{Encoder: fileEncoder}
	writer, err := l.getWriter(logLocation, rotateCount)
	if err != nil {
		return nil, err
	}
	var cores []zapcore.Core
	if logLocation != "" {
		cores = []zapcore.Core{
			zapcore.NewCore(fileEncoder, writer, zap.NewAtomicLevelAt(l.level)),
		}
	}
	if isStdout {
		cores = append(cores, zapcore.NewCore(fileEncoder, zapcore.Lock(os.Stdout), zap.NewAtomicLevelAt(l.level)))
		// cores = append(cores, zapcore.NewCore(fileEncoder, zapcore.Lock(os.Stderr), zap.NewAtomicLevelAt(l.level)))
	}
	return zap.WrapCore(func(c zapcore.Core) zapcore.Core {
		return zapcore.NewTee(cores...)
	}), nil
}

func (l *ZapLogger) consoleCores(outPut *os.File, isJson bool) (zap.Option, error) {
	c := zap.NewProductionEncoderConfig()
	c.EncodeTime = l.timeEncoder
	c.EncodeDuration = zapcore.SecondsDurationEncoder
	c.MessageKey = "msg"
	c.LevelKey = "level"
	c.TimeKey = "time"
	c.CallerKey = "caller"
	c.NameKey = "logger"
	var fileEncoder zapcore.Encoder
	if isJson {
		c.EncodeLevel = zapcore.CapitalLevelEncoder
		fileEncoder = zapcore.NewJSONEncoder(c)
		fileEncoder.AddInt("PID", os.Getpid())
		fileEncoder.AddString("version", l.moduleVersion)
	} else {
		c.EncodeLevel = l.capitalColorLevelEncoder
		c.EncodeCaller = l.customCallerEncoder
		fileEncoder = zapcore.NewConsoleEncoder(c)
	}
	var cores []zapcore.Core
	cores = append(cores, zapcore.NewCore(fileEncoder, zapcore.Lock(outPut), zap.NewAtomicLevelAt(l.level)))

	return zap.WrapCore(func(c zapcore.Core) zapcore.Core {
		return zapcore.NewTee(cores...)
	}), nil
}

func (l *ZapLogger) customCallerEncoder(caller zapcore.EntryCaller, enc zapcore.PrimitiveArrayEncoder) {
	fixedLength := 50
	trimmedPath := caller.TrimmedPath()
	trimmedPath = "[" + trimmedPath + "]"
	s := stringutil.FormatString(trimmedPath, fixedLength, true)
	enc.AppendString(s)
}

func (l *ZapLogger) timeEncoder(t time.Time, enc zapcore.PrimitiveArrayEncoder) {
	layout := "2006-01-02 15:04:05.000"
	type appendTimeEncoder interface {
		AppendTimeLayout(time.Time, string)
	}
	if enc, ok := enc.(appendTimeEncoder); ok {
		enc.AppendTimeLayout(t, layout)
		return
	}
	enc.AppendString(t.Format(layout))
}

func (l *ZapLogger) getWriter(logLocation string, rorateCount uint) (zapcore.WriteSyncer, error) {
	var path string
	if l.rotationTime%(time.Hour*time.Duration(hoursPerDay)) == 0 {
		path = logLocation + sp + l.loggerPrefixName + ".%Y-%m-%d"
	} else if l.rotationTime%time.Hour == 0 {
		path = logLocation + sp + l.loggerPrefixName + ".%Y-%m-%d_%H"
	} else {
		path = logLocation + sp + l.loggerPrefixName + ".%Y-%m-%d_%H_%M_%S"
	}
	logf, err := rotatelogs.New(path,
		rotatelogs.WithRotationCount(rorateCount),
		rotatelogs.WithRotationTime(l.rotationTime),
	)
	if err != nil {
		return nil, err
	}
	return zapcore.AddSync(logf), nil
}

func (l *ZapLogger) capitalColorLevelEncoder(level zapcore.Level, enc zapcore.PrimitiveArrayEncoder) {
	s, ok := _levelToCapitalColorString[level]
	if !ok {
		s = _unknownLevelColor[zapcore.ErrorLevel]
	}
	pid := stringutil.FormatString(fmt.Sprintf("["+"PID:"+"%d"+"]", os.Getpid()), 15, true)
	color := _levelToColor[level]
	enc.AppendString(s)
	enc.AppendString(color.Add(pid))
	if l.moduleName != "" {
		moduleName := stringutil.FormatString(l.moduleName, 25, true)
		enc.AppendString(color.Add(moduleName))
	}
	if l.moduleVersion != "" {
		moduleVersion := stringutil.FormatString(fmt.Sprintf("["+"version:"+"%s"+"]", l.moduleVersion), 17, true)
		enc.AppendString(moduleVersion)
	}
}

func (l *ZapLogger) ToZap() *zap.SugaredLogger {
	return l.zap
}

func (l *ZapLogger) Debug(ctx context.Context, msg string, keysAndValues ...any) {
	if l.level > zapcore.DebugLevel {
		return
	}
	keysAndValues = l.kvAppend(ctx, keysAndValues)
	l.zap.Debugw(msg, keysAndValues...)
}

func (l *ZapLogger) Info(ctx context.Context, msg string, keysAndValues ...any) {
	if l.level > zapcore.InfoLevel {
		return
	}
	keysAndValues = l.kvAppend(ctx, keysAndValues)
	l.zap.Infow(msg, keysAndValues...)
}

func (l *ZapLogger) Warn(ctx context.Context, msg string, err error, keysAndValues ...any) {
	if l.level > zapcore.WarnLevel {
		return
	}
	if err != nil {
		keysAndValues = append(keysAndValues, "error", err.Error())
	}
	keysAndValues = l.kvAppend(ctx, keysAndValues)
	l.zap.Warnw(msg, keysAndValues...)
}

func (l *ZapLogger) Error(ctx context.Context, msg string, err error, keysAndValues ...any) {
	if l.level > zapcore.ErrorLevel {
		return
	}
	if err != nil {
		keysAndValues = append(keysAndValues, "error", err.Error())
	}
	keysAndValues = l.kvAppend(ctx, keysAndValues)
	l.zap.Errorw(msg, keysAndValues...)
}

func (l *ZapLogger) kvAppend(ctx context.Context, keysAndValues []any) []any {
	if ctx == nil {
		return keysAndValues
	}
	operationID := mcontext.GetOperationID(ctx)
	opUserID := mcontext.GetOpUserID(ctx)
	connID := mcontext.GetConnID(ctx)
	triggerID := mcontext.GetTriggerID(ctx)
	opUserPlatform := mcontext.GetOpUserPlatform(ctx)
	remoteAddr := mcontext.GetRemoteAddr(ctx)

	if l.isSimplify {
		if len(keysAndValues)%2 == 0 {
			for i := 1; i <= len(keysAndValues); i += 2 {
<<<<<<< HEAD
				if val, ok := keysAndValues[i].(LogFormatter); ok && val != nil {
=======
				if val, ok := keysAndValues[i].(interface {
					Format() any
				}); ok && val != nil {
>>>>>>> d962b38c
					keysAndValues[i] = val.Format()
				}
			}
		} else {
			ZError(ctx, "keysAndValues length is not even", nil)
		}
	}

<<<<<<< HEAD
	for i := 1; i <= len(keysAndValues); i += 2 {
		if s, ok := keysAndValues[i].(interface{ String() string }); ok {
			keysAndValues[i] = s.String()
		} else {
			keysAndValues[i] = fmt.Sprintf("%+v", keysAndValues[i])
		}
	}

=======
>>>>>>> d962b38c
	if opUserID != "" {
		keysAndValues = append([]any{constant.OpUserID, opUserID}, keysAndValues...)
	}
	if operationID != "" {
		keysAndValues = append([]any{constant.OperationID, operationID}, keysAndValues...)
	}
	if connID != "" {
		keysAndValues = append([]any{constant.ConnID, connID}, keysAndValues...)
	}
	if triggerID != "" {
		keysAndValues = append([]any{constant.TriggerID, triggerID}, keysAndValues...)
	}
	if opUserPlatform != "" {
		keysAndValues = append([]any{constant.OpUserPlatform, opUserPlatform}, keysAndValues...)
	}
	if remoteAddr != "" {
		keysAndValues = append([]any{constant.RemoteAddr, remoteAddr}, keysAndValues...)
	}
	return keysAndValues
}

func (l *ZapLogger) WithValues(keysAndValues ...any) Logger {
	dup := *l
	dup.zap = l.zap.With(keysAndValues...)
	return &dup
}

func (l *ZapLogger) WithName(name string) Logger {
	dup := *l
	dup.zap = l.zap.Named(name)
	return &dup
}

func (l *ZapLogger) WithCallDepth(depth int) Logger {
	dup := *l
	dup.zap = l.zap.WithOptions(zap.AddCallerSkip(depth))
	return &dup
}<|MERGE_RESOLUTION|>--- conflicted
+++ resolved
@@ -380,13 +380,8 @@
 	if l.isSimplify {
 		if len(keysAndValues)%2 == 0 {
 			for i := 1; i <= len(keysAndValues); i += 2 {
-<<<<<<< HEAD
+
 				if val, ok := keysAndValues[i].(LogFormatter); ok && val != nil {
-=======
-				if val, ok := keysAndValues[i].(interface {
-					Format() any
-				}); ok && val != nil {
->>>>>>> d962b38c
 					keysAndValues[i] = val.Format()
 				}
 			}
@@ -395,7 +390,6 @@
 		}
 	}
 
-<<<<<<< HEAD
 	for i := 1; i <= len(keysAndValues); i += 2 {
 		if s, ok := keysAndValues[i].(interface{ String() string }); ok {
 			keysAndValues[i] = s.String()
@@ -404,8 +398,6 @@
 		}
 	}
 
-=======
->>>>>>> d962b38c
 	if opUserID != "" {
 		keysAndValues = append([]any{constant.OpUserID, opUserID}, keysAndValues...)
 	}
